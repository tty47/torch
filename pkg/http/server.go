package handlers

import (
	"context"
	"net/http"
	"os"
	"os/signal"
	"strconv"
	"syscall"
	"time"

	"github.com/gorilla/mux"
	log "github.com/sirupsen/logrus"
	"golang.org/x/sync/errgroup"

	"github.com/celestiaorg/torch/config"
	"github.com/celestiaorg/torch/pkg/db/redis"
	"github.com/celestiaorg/torch/pkg/k8s"
	"github.com/celestiaorg/torch/pkg/metrics"
	"github.com/celestiaorg/torch/pkg/nodes"
)

const (
<<<<<<< HEAD
	retryInterval = 10 * time.Second // retryInterval Retry interval in seconds to generate the consensus metric.
=======
	retryInterval        = 10 * time.Second // retryInterval Retry interval in seconds to generate the consensus metric.
	hashMetricGenTimeout = 5 * time.Minute  // hashMetricGenTimeout specify the max time to retry to generate the metric.
>>>>>>> e79df583
)

// GetHttpPort GetPort retrieves the namespace where the service will be deployed
func GetHttpPort() string {
	port := os.Getenv("HTTP_PORT")
	if port == "" {
		log.Info("Using the default port: 8080")
		return "8080"
	}

	// Ensure that the provided port is a valid numeric value
	_, err := strconv.Atoi(port)
	if err != nil {
		log.Error("Invalid HTTP_PORT [", os.Getenv("HTTP_PORT"), "] ,using default port 8080")
		return "8080"
	}

	return port
}

// Run initializes the HTTP server, registers metrics for all nodes in the configuration,
// and starts the server.
func Run(cfg config.MutualPeersConfig) {
	// Get http port
	httpPort := GetHttpPort()

	// Set up the HTTP server
	r := mux.NewRouter()
	// Get the routers
	r = Router(r, cfg)
	// Use the middleware
	r.Use(LogRequest)

	// Initialize the config and register the metrics for all nodes
	err := metrics.InitConfig()
	if err != nil {
		log.Errorf("Error initializing metrics: %v", err)
		return
	}

	// Create the server
	server := &http.Server{
		Addr:    ":" + httpPort,
		Handler: r,
	}

	done := make(chan os.Signal, 1)
	signal.Notify(done, syscall.SIGINT, syscall.SIGTERM)

	go func() {
		if err := server.ListenAndServe(); err != nil && err != http.ErrServerClosed {
			log.Errorf("Listening on: %v", err)
		}
	}()
	log.Info("Server Started...")
	log.Info("Listening on port: " + httpPort)

<<<<<<< HEAD
	// check if Torch has to generate the metric or not.
	BackgroundGenerateHashMetric(cfg)
	BackgroundGenerateLBMetric()
=======
	// check if Torch has to generate the metric or not, we invoke this function async to continue the execution flow.
	go BackgroundGenerateHashMetric(cfg)
>>>>>>> e79df583

	// Initialize the goroutine to check the nodes in the queue.
	log.Info("Initializing queues to process the nodes...")
	// Create a new context without timeout as we want to keep this goroutine running forever, if we specify a timeout,
	// it will be canceled at some point.c
	go func() {
		go nodes.ProcessTaskQueue()
	}()

	log.Info("Initializing goroutine to watch over the StatefulSets...")
	// Initialize a goroutine to watch for changes in StatefulSets in the namespace.
	go func() {
		// Call the WatchStatefulSets function and capture any potential error.
		err := k8s.WatchStatefulSets()
		if err != nil {
			// Log an error message if WatchStatefulSets encounters an error.
			log.Error("Error in WatchStatefulSets: ", err)
		}
	}()

	// Initialize the goroutine to add a watcher to the StatefulSets in the namespace.
	log.Info("Initializing Redis consumer")
	go func() {
		nodes.ConsumerInit("k8s")
	}()

	// Check if we already have some multi addresses in the DB and expose them, there might be a situation where Torch
	// get restarted, and we already have the nodes IDs, so we can expose them.
	err = RegisterMetrics(cfg)
	if err != nil {
		log.Error("Couldn't generate the metrics...", err)
	}

	<-done
	log.Info("Server Stopped")

	ctx, cancel := context.WithTimeout(context.Background(), 5*time.Second)
	defer func() {
		cancel()
	}()

	if err := server.Shutdown(ctx); err != nil {
		log.Errorf("Server Shutdown Failed: %v", err)
	}
	log.Info("Server Exited Properly")
}

<<<<<<< HEAD
// BackgroundGenerateHashMetric check if we have defined the consensus in the config, if so, it creates a goroutine
// to generate the metric
func BackgroundGenerateHashMetric(cfg config.MutualPeersConfig) {
	// Check if the config has the consensusNode field defined to generate the metric from the Genesis Hash data.
	if cfg.MutualPeers[0].ConsensusNode != "" {
		log.Info("Initializing goroutine to generate the metric: block_height_1")
		// Initialise the goroutine to generate the metric in the background, only if we specify the node in the config.
		go func() {
			log.Info("Consensus node defined to get the first block")
			for {
				err := GenerateHashMetrics(cfg)
				// check if err is nil, if so, that means that Torch was able to generate the metric.
				if err == nil {
					log.Info("Metric generated for the first block...")
					// The metric was successfully generated, stop the retries.
					break
				}

				// Wait for the retry interval before the next execution
				time.Sleep(retryInterval)
			}
		}()
	}
}

// BackgroundGenerateLBMetric initializes a goroutine to generate the load_balancer metric.
func BackgroundGenerateLBMetric() {
	log.Info("Initializing goroutine to generate the metric: load_balancer ")

	// Retrieve the list of Load Balancers
	_, err := k8s.RetrieveAndGenerateMetrics()
	if err != nil {
		log.Printf("Failed to update metrics: %v", err)
	}

	// Start watching for changes to the services in a separate goroutine
	done := make(chan error)
	go k8s.WatchServices(done)

	// Handle errors from WatchServices
	for {
		select {
		case err := <-done:
			if err != nil {
				log.Error("Error in WatchServices: ", err)
			}
		}
	}
}

// GenerateHashMetrics generates the metric by getting the first block and calculating the days.
func GenerateHashMetrics(cfg config.MutualPeersConfig) error {
	log.Info("Generating the metric for the first block generated...")
=======
// BackgroundGenerateHashMetric checks if the consensusNode field is defined in the config to generate the metric from the Genesis Hash data.
func BackgroundGenerateHashMetric(cfg config.MutualPeersConfig) {
	log.Info("BackgroundGenerateHashMetric...")

	if cfg.MutualPeers[0].ConsensusNode != "" {
		log.Info("Initializing goroutine to generate the metric: hash ")

		// Create an errgroup with a context
		eg, ctx := errgroup.WithContext(context.Background())

		// Run the WatchHashMetric function in a separate goroutine
		eg.Go(func() error {
			log.Info("Consensus node defined to get the first block")
			return WatchHashMetric(cfg, ctx)
		})

		// Wait for all goroutines to finish
		if err := eg.Wait(); err != nil {
			log.Error("Error in BackgroundGenerateHashMetric: ", err)
			// Handle the error as needed
		}
	}
}

// WatchHashMetric watches for changes to generate hash metrics in the specified interval.
func WatchHashMetric(cfg config.MutualPeersConfig, ctx context.Context) error {
	// Create a new context derived from the input context with a timeout
	ctx, cancel := context.WithTimeout(ctx, hashMetricGenTimeout)
	defer cancel()

	// Create an errgroup with the context
	eg, ctx := errgroup.WithContext(ctx)

	// Run the WatchHashMetric function in a separate goroutine
	eg.Go(func() error {
		return watchMetricsWithRetry(cfg, ctx)
	})

	// Wait for all goroutines to finish
	return eg.Wait()
}

// watchMetricsWithRetry is a helper function for WatchHashMetric that encapsulates the retry logic.
func watchMetricsWithRetry(cfg config.MutualPeersConfig, ctx context.Context) error {
	// Continue generating metrics with retries
	for {
		select {
		case <-ctx.Done():
			// Context canceled, stop the process
			log.Info("Context canceled, stopping WatchHashMetric.")
			return ctx.Err()
		default:
			err := GenerateHashMetrics(cfg)
			// Check if err is nil, if so, Torch was able to generate the metric.
			if err == nil {
				log.Info("Metric generated for the first block, let's stop the process successfully...")
				// The metric was successfully generated, stop the retries.
				return nil
			}

			// Log the error
			log.Error("Error generating hash metrics: ", err)

			// Wait for the retry interval before the next execution using a timer
			if err := waitForRetry(ctx); err != nil {
				return err
			}
		}
	}
}

// waitForRetry is a helper function to wait for the retry interval or stop if the context is canceled.
func waitForRetry(ctx context.Context) error {
	timer := time.NewTimer(retryInterval)
	defer timer.Stop()

	select {
	case <-ctx.Done():
		// Context canceled, stop the process
		log.Info("Context canceled, stopping WatchHashMetric.")
		return ctx.Err()
	case <-timer.C:
		// Continue to the next iteration
		return nil
	}
}

// GenerateHashMetrics generates the metric by getting the first block and calculating the days.
func GenerateHashMetrics(cfg config.MutualPeersConfig) error {
	log.Info("Trying to generate the metric for the first block generated...")
>>>>>>> e79df583

	// Get the genesisHash
	blockHash, earliestBlockTime, err := nodes.GenesisHash(cfg.MutualPeers[0].ConsensusNode)
	if err != nil {
		return err
	}

	// check if earliestBlockTime is not empty, otherwise torch skips this process for now.
	err = metrics.WithMetricsBlockHeight(
		blockHash,
		earliestBlockTime,
		cfg.MutualPeers[0].ConsensusNode,
		os.Getenv("POD_NAMESPACE"),
	)
	if err != nil {
		log.Error("Error registering metric block_height_1: ", err)
		return err
	}

	return nil
}

// RegisterMetrics generates and registers the metrics for all nodes in case they already exist in the DB.
func RegisterMetrics(cfg config.MutualPeersConfig) error {
	red := redis.InitRedisConfig()
	// Create a new context with a timeout
	ctx, cancel := context.WithTimeout(context.Background(), timeoutDuration)

	// Make sure to call the cancel function to release resources when you're done
	defer cancel()

	log.Info("Generating metrics from existing nodes...")

	// Adding nodes from config to register the initial metrics
	for _, n := range cfg.MutualPeers {
		for _, no := range n.Peers {
			// checking the node in the DB first
			ma, err := redis.CheckIfNodeExistsInDB(red, ctx, no.NodeName)
			if err != nil {
				log.Error("Error CheckIfNodeExistsInDB : [", no.NodeName, "]", err)
				return err
			}

			// check if the multi address is not empty
			if ma != "" {
				log.Info("Node: [", no.NodeName, "], found in the DB generating metric: ", " [", ma, "]")

				// Register a multi-address metric
				m := metrics.MultiAddrs{
					ServiceName: "torch",
					NodeName:    no.NodeName,
					MultiAddr:   ma,
					Namespace:   no.Namespace,
					Value:       1,
				}
				metrics.RegisterMetric(m)
			}
		}
	}

	return nil
}<|MERGE_RESOLUTION|>--- conflicted
+++ resolved
@@ -2,6 +2,7 @@
 
 import (
 	"context"
+	"golang.org/x/sync/errgroup"
 	"net/http"
 	"os"
 	"os/signal"
@@ -11,7 +12,6 @@
 
 	"github.com/gorilla/mux"
 	log "github.com/sirupsen/logrus"
-	"golang.org/x/sync/errgroup"
 
 	"github.com/celestiaorg/torch/config"
 	"github.com/celestiaorg/torch/pkg/db/redis"
@@ -21,12 +21,8 @@
 )
 
 const (
-<<<<<<< HEAD
-	retryInterval = 10 * time.Second // retryInterval Retry interval in seconds to generate the consensus metric.
-=======
 	retryInterval        = 10 * time.Second // retryInterval Retry interval in seconds to generate the consensus metric.
 	hashMetricGenTimeout = 5 * time.Minute  // hashMetricGenTimeout specify the max time to retry to generate the metric.
->>>>>>> e79df583
 )
 
 // GetHttpPort GetPort retrieves the namespace where the service will be deployed
@@ -84,14 +80,9 @@
 	log.Info("Server Started...")
 	log.Info("Listening on port: " + httpPort)
 
-<<<<<<< HEAD
+	go BackgroundGenerateLBMetric()
 	// check if Torch has to generate the metric or not.
-	BackgroundGenerateHashMetric(cfg)
-	BackgroundGenerateLBMetric()
-=======
-	// check if Torch has to generate the metric or not, we invoke this function async to continue the execution flow.
 	go BackgroundGenerateHashMetric(cfg)
->>>>>>> e79df583
 
 	// Initialize the goroutine to check the nodes in the queue.
 	log.Info("Initializing queues to process the nodes...")
@@ -139,32 +130,6 @@
 	log.Info("Server Exited Properly")
 }
 
-<<<<<<< HEAD
-// BackgroundGenerateHashMetric check if we have defined the consensus in the config, if so, it creates a goroutine
-// to generate the metric
-func BackgroundGenerateHashMetric(cfg config.MutualPeersConfig) {
-	// Check if the config has the consensusNode field defined to generate the metric from the Genesis Hash data.
-	if cfg.MutualPeers[0].ConsensusNode != "" {
-		log.Info("Initializing goroutine to generate the metric: block_height_1")
-		// Initialise the goroutine to generate the metric in the background, only if we specify the node in the config.
-		go func() {
-			log.Info("Consensus node defined to get the first block")
-			for {
-				err := GenerateHashMetrics(cfg)
-				// check if err is nil, if so, that means that Torch was able to generate the metric.
-				if err == nil {
-					log.Info("Metric generated for the first block...")
-					// The metric was successfully generated, stop the retries.
-					break
-				}
-
-				// Wait for the retry interval before the next execution
-				time.Sleep(retryInterval)
-			}
-		}()
-	}
-}
-
 // BackgroundGenerateLBMetric initializes a goroutine to generate the load_balancer metric.
 func BackgroundGenerateLBMetric() {
 	log.Info("Initializing goroutine to generate the metric: load_balancer ")
@@ -190,10 +155,6 @@
 	}
 }
 
-// GenerateHashMetrics generates the metric by getting the first block and calculating the days.
-func GenerateHashMetrics(cfg config.MutualPeersConfig) error {
-	log.Info("Generating the metric for the first block generated...")
-=======
 // BackgroundGenerateHashMetric checks if the consensusNode field is defined in the config to generate the metric from the Genesis Hash data.
 func BackgroundGenerateHashMetric(cfg config.MutualPeersConfig) {
 	log.Info("BackgroundGenerateHashMetric...")
@@ -284,7 +245,6 @@
 // GenerateHashMetrics generates the metric by getting the first block and calculating the days.
 func GenerateHashMetrics(cfg config.MutualPeersConfig) error {
 	log.Info("Trying to generate the metric for the first block generated...")
->>>>>>> e79df583
 
 	// Get the genesisHash
 	blockHash, earliestBlockTime, err := nodes.GenesisHash(cfg.MutualPeers[0].ConsensusNode)
