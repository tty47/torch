package k8s

import (
	"context"
	"strings"

	log "github.com/sirupsen/logrus"
	v1 "k8s.io/api/apps/v1"
	metav1 "k8s.io/apimachinery/pkg/apis/meta/v1"
	"k8s.io/client-go/kubernetes"
	"k8s.io/client-go/rest"

	"github.com/celestiaorg/torch/pkg/db/redis"
)

const (
	queueK8SNodes = "k8s" // queueK8SNodes name of the queue.
	daNodePrefix  = "da"  // daNodePrefix name prefix that Torch will use to filter the StatefulSets.
)

// WatchStatefulSets watches for changes to the StatefulSets in the specified namespace and updates the metrics accordingly
func WatchStatefulSets() error {
	// namespace get the current namespace where torch is running
	namespace := GetCurrentNamespace()
	// Authentication in cluster - using Service Account, Role, RoleBinding
	cfg, err := rest.InClusterConfig()
	if err != nil {
		log.Error("Error: ", err)
		return err
	}

	// Create the Kubernetes clientSet
	clientSet, err := kubernetes.NewForConfig(cfg)
	if err != nil {
		log.Error("Error: ", err)
		return err
	}

	// Create a StatefulSet watcher
	watcher, err := clientSet.AppsV1().StatefulSets(namespace).Watch(context.Background(), metav1.ListOptions{})
	if err != nil {
		log.Error("Error: ", err)
		return err
	}

	// Watch for events on the watcher channel
	for event := range watcher.ResultChan() {
		if statefulSet, ok := event.Object.(*v1.StatefulSet); ok {
<<<<<<< HEAD
			//log.Info("StatefulSet containers: ", statefulSet.Spec.Template.Spec.Containers)

			// check if the node is DA, if so, send it to the queue to generate the multi address
			if strings.HasPrefix(statefulSet.Name, "da") {
=======
			if !ok {
				log.Warn("Received an event that is not a StatefulSet. Skipping this resource...")
				continue
			}

			if isStatefulSetValid(statefulSet) {
>>>>>>> 51f8e1d0
				err := redis.Producer(statefulSet.Name, queueK8SNodes)
				if err != nil {
					log.Error("ERROR adding the node to the queue: ", err)
					return err
				}
			}
		}
	}

	return nil
}

// isStatefulSetValid validates the StatefulSet received.
// checks if the StatefulSet name contains the daNodePrefix, and if the StatefulSet is in the "Running" state.
func isStatefulSetValid(statefulSet *v1.StatefulSet) bool {
	return strings.HasPrefix(statefulSet.Name, daNodePrefix) &&
		statefulSet.Status.CurrentReplicas > 0 &&
		statefulSet.Status.Replicas == statefulSet.Status.ReadyReplicas
}<|MERGE_RESOLUTION|>--- conflicted
+++ resolved
@@ -46,19 +46,12 @@
 	// Watch for events on the watcher channel
 	for event := range watcher.ResultChan() {
 		if statefulSet, ok := event.Object.(*v1.StatefulSet); ok {
-<<<<<<< HEAD
-			//log.Info("StatefulSet containers: ", statefulSet.Spec.Template.Spec.Containers)
-
-			// check if the node is DA, if so, send it to the queue to generate the multi address
-			if strings.HasPrefix(statefulSet.Name, "da") {
-=======
 			if !ok {
 				log.Warn("Received an event that is not a StatefulSet. Skipping this resource...")
 				continue
 			}
 
 			if isStatefulSetValid(statefulSet) {
->>>>>>> 51f8e1d0
 				err := redis.Producer(statefulSet.Name, queueK8SNodes)
 				if err != nil {
 					log.Error("ERROR adding the node to the queue: ", err)
