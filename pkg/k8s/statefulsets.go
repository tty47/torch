--- conflicted
+++ resolved
@@ -47,18 +47,15 @@
 	for event := range watcher.ResultChan() {
 		// Check if the event object is of type *v1.StatefulSet
 		if statefulSet, ok := event.Object.(*v1.StatefulSet); ok {
-<<<<<<< HEAD
-			// Check if the StatefulSet is valid based on the conditions
-			if isStatefulSetValid(statefulSet) {
-				// Perform necessary actions, such as adding the node to the Redis queue
-=======
 			if !ok {
+				// If it's not a StatefulSet, log a warning and continue with the next event.
 				log.Warn("Received an event that is not a StatefulSet. Skipping this resource...")
 				continue
 			}
 
+			// Check if the StatefulSet is valid based on the conditions
 			if isStatefulSetValid(statefulSet) {
->>>>>>> e79df583
+				// Perform necessary actions, such as adding the node to the Redis queue
 				err := redis.Producer(statefulSet.Name, queueK8SNodes)
 				if err != nil {
 					log.Error("ERROR adding the node to the queue: ", err)
