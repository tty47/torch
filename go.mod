--- conflicted
+++ resolved
@@ -11,11 +11,7 @@
 	go.opentelemetry.io/otel/metric v1.16.0
 	go.opentelemetry.io/otel/sdk/metric v0.39.0
 	gopkg.in/yaml.v2 v2.4.0
-<<<<<<< HEAD
-	k8s.io/api v0.27.3
-=======
 	k8s.io/api v0.27.4
->>>>>>> 22c13c9a
 	k8s.io/apimachinery v0.27.4
 	k8s.io/client-go v0.27.3
 )
