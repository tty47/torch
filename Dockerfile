<<<<<<< HEAD
# stage 1 Generate torch Binary
=======
# stage 1 Generate torch binary
>>>>>>> c853f95a
FROM --platform=$BUILDPLATFORM docker.io/golang:1.21.3-alpine3.18 as builder

ARG TARGETOS
ARG TARGETARCH
ENV CGO_ENABLED=0
ENV GO111MODULE=on

WORKDIR /

COPY go.mod go.sum ./
# Download dependencies
RUN go mod download
COPY . .
RUN CGO_ENABLED=${CGO_ENABLED} GOOS=${TARGETOS} GOARCH=${TARGETARCH} go build -o /go/bin/torch ./cmd/main.go

# stage 2
FROM docker.io/alpine:3.18.4
WORKDIR /
# Read here why UID 10001: https://github.com/hexops/dockerfile/blob/main/README.md#do-not-use-a-uid-below-10000
ARG UID=10001
ARG USER_NAME=torch

ENV USR_HOME=/home/${USER_NAME}

# hadolint ignore=DL3018
RUN adduser ${USER_NAME} \
    -D \
    -g ${USER_NAME} \
    -h ${USR_HOME} \
    -s /sbin/nologin \
    -u ${UID}

COPY --from=builder /go/bin/torch .

EXPOSE 8080

ENTRYPOINT ["./torch"]<|MERGE_RESOLUTION|>--- conflicted
+++ resolved
@@ -1,8 +1,4 @@
-<<<<<<< HEAD
-# stage 1 Generate torch Binary
-=======
 # stage 1 Generate torch binary
->>>>>>> c853f95a
 FROM --platform=$BUILDPLATFORM docker.io/golang:1.21.3-alpine3.18 as builder
 
 ARG TARGETOS
